#ifndef DEFINITIONS_H
#define DEFINITIONS_H

#define VERSION_MAJOR 1
#define VERSION_MINOR 18
<<<<<<< HEAD
#define VERSION_PATCH 4
=======
#define VERSION_PATCH 3
>>>>>>> 4234315e

// Helper macros to stringify values
#define STRINGIFY_HELPER(x) #x
#define STRINGIFY(x) STRINGIFY_HELPER(x)

#define SPINWALK_VERSION STRINGIFY(VERSION_MAJOR) "." STRINGIFY(VERSION_MINOR) "." STRINGIFY(VERSION_PATCH)

#define ERR_MSG  "\033[1;31mError:\033[0m "
#define WARN_MSG "\033[1;33mWarning:\033[0m "

// #define MINI_CASE_SENSITIVE

#define GAMMA  267515315. // rad/s.T

#define SPINWALK_ASCII_ART \
" ____            _          __        __          _   _        \n" \
"/ ___|   _ __   (_)  _ __   \\ \\      / /   __ _  | | | | __    \n" \
"\\___ \\  | '_ \\  | | | '_ \\   \\ \\ /\\ / /   / _` | | | | |/ /    \n" \
" ___) | | |_) | | | | | | |   \\ V  V /   | (_| | | | |   <     \n" \
"|____/  | .__/  |_| |_| |_|    \\_/\\_/     \\__,_| |_| |_|\\_\\    \n" \
"        |_|                                                    \n\n"



#endif // DEFINITIONS_H<|MERGE_RESOLUTION|>--- conflicted
+++ resolved
@@ -3,11 +3,8 @@
 
 #define VERSION_MAJOR 1
 #define VERSION_MINOR 18
-<<<<<<< HEAD
 #define VERSION_PATCH 4
-=======
-#define VERSION_PATCH 3
->>>>>>> 4234315e
+
 
 // Helper macros to stringify values
 #define STRINGIFY_HELPER(x) #x
