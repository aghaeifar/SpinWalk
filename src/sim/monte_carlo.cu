// standard libraries
#include <chrono>
#include <execution>
#include <algorithm>
#include <filesystem>

// custom headers
#include "monte_carlo.cuh"
#include "kernels.cuh"
#include "h5_helper.h"
#include "barkeep.h"

#include "definitions.h"

// boost headers
#include <boost/log/trivial.hpp>

// CUDA libraries
#ifdef __CUDACC__
#include "device_helper.cuh"
#include <cuda_runtime.h>
#include "helper_cuda.h"
#endif


#define BLOCKS  256

namespace bl = boost::log;

namespace sim
{

monte_carlo::monte_carlo(bool gpu_disabled, int32_t device_id)
{
    this->gpu_disabled = true;
#ifdef __CUDACC__
    this->gpu_disabled  = gpu_disabled;
    if(gpu_disabled == false){
        if(sim::check_CUDA() == false){
            std::cout << WARN_MSG << "No GPU Device found! switching to CPU mode." << std::endl;
            this->gpu_disabled = gpu_disabled = true;
        }
    }
    if(gpu_disabled == false){
        uint32_t device_count = sim::get_device_count();
        if (device_id >= device_count){
            std::cout << ERR_MSG << "Device ID " << device_id << " is not available! Number of available GPU(s) is " << device_count << " ,switching to CPU mode!" << std::endl;
            this->gpu_disabled = gpu_disabled = true;
        } else {
            BOOST_LOG_TRIVIAL(info) << "Number of available GPU(s): " << device_count; 
            cudaSetDevice(device_id);
        }
    }
#endif  
}

monte_carlo::~monte_carlo()
{
}

void monte_carlo::allocate_memory()
{
    size_t trj_dim_size  = param.enRecordTrajectory ? param.n_timepoints * (param.n_dummy_scan + 1) : 1;
    XYZ0.resize(param.n_spins * 3);     // memory layout(row-major): [n_spins x 3]
    XYZ0_scaled.resize(XYZ0.size());       // memory layout(row-major): [n_spins x 3]
    XYZ1.resize(trj_dim_size * param.n_scales * XYZ0.size());     // memory layout(row-major): [n_scale x n_spins x timepoints x 3] or [n_scale x n_spins x 1 x 3]
    M0.resize(param.n_spins * 3);       // memory layout(row-major): [n_spins x 3]
    M1.resize(param.n_scales * param_hvec.TE_us.size() * M0.size());    // memory layout(row-major): [n_scale x n_spins x n_TE x 3]
    T.resize(M1.size()/3);                 // memory layout(row-major): [n_scale x n_spins x n_TE x 1]
}

size_t monte_carlo::get_total_memory() const
{
    size_t total_memory = 0;
    total_memory += XYZ0_scaled.size()  * sizeof(float);
    total_memory += XYZ1.size()         * sizeof(float);
    total_memory += M0.size()           * sizeof(float);
    total_memory += M1.size()           * sizeof(float);
    total_memory += T.size()            * sizeof(uint8_t);
    total_memory += mask.size()         * sizeof(uint8_t);
    total_memory += fieldmap.size()     * sizeof(float);
    return total_memory >> 20; // convert to MB
}

#ifdef __CUDACC__
void monte_carlo::cleanup_device()
{
    d_fieldmap.clear(); d_fieldmap.shrink_to_fit();
    d_mask.clear();     d_mask.shrink_to_fit();
    d_XYZ0.clear();     d_XYZ0.shrink_to_fit();
    d_XYZ1.clear();     d_XYZ1.shrink_to_fit();
    d_M0.clear();       d_M0.shrink_to_fit();
    d_M1.clear();       d_M1.shrink_to_fit();
    d_T.clear();        d_T.shrink_to_fit();
}
#endif

bool monte_carlo::read_phantom(std::string filename)
{
    fov.resize(3);
    if(h5_helper::read(filename, "fieldmap", true, fieldmap) == false)
        fieldmap.clear();
    if(h5_helper::read(filename, "mask", true, mask) == false)
        return false;   
    if(h5_helper::read(filename, "fov", false, fov) == false)
        return false;   

    std::vector<size_t> phantom_size;  
    if(h5_helper::size(filename, "mask", phantom_size) == false)
        return false;
    std::copy(phantom_size.begin(), phantom_size.end(), param.phantom_size);

    uint32_t n_substrate = *std::max_element(std::execution::par, mask.begin(), mask.end()) + 1;
    if (n_substrate > param.n_substrate)
    {
        BOOST_LOG_TRIVIAL(error) << "The number of substrate types in the mask does not match the number of substrate types in the config file: " << n_substrate << " vs " << param.n_substrate;
        return false;
    }

    BOOST_LOG_TRIVIAL(info) << "Size = " << phantom_size[0] << " x " << phantom_size[1] << " x " << phantom_size[2] << std::endl;
    BOOST_LOG_TRIVIAL(info) << "FoV = " << fov[0]*1e6 << " x " << fov[1]*1e6 << " x " << fov[2]*1e6 << " um^3" << std::endl;
    return true;
}

bool monte_carlo::initialize_position(std::string filename, size_t seed)
{
    BOOST_LOG_TRIVIAL(info) << "Initializing positions...";
    if (filename.empty() == false){
        BOOST_LOG_TRIVIAL(info) << "Reading initial positions from file: " << filename;
        if(h5_helper::read(filename, "XYZ", false, XYZ0) == false)
            return false; 
        // check values from file are in FoV
        uint32_t ind=0;
        if (std::any_of(std::execution::par, XYZ0.begin(), XYZ0.end(), [this, &ind](float x){return x < 0 || x > fov[ind++%3];})) {
            BOOST_LOG_TRIVIAL(error) << "Initial positions are outside the FoV.";
            return false;
        }
        return true;
    }
    // if no filename is provided, generate random positions
    BOOST_LOG_TRIVIAL(info) << "Generating random positions within 98% of the FoV with seed = " << seed;
    std::mt19937 gen(seed);
    std::uniform_real_distribution<float> dist_initial_x(0.01*fov[0], 0.99*fov[0]);
    std::uniform_real_distribution<float> dist_initial_y(0.01*fov[1], 0.99*fov[1]);
    std::uniform_real_distribution<float> dist_initial_z(0.01*fov[2], 0.99*fov[2]);

    for (size_t i = 0; i < XYZ0.size() / 3; i++){
        XYZ0[3*i+0] = dist_initial_x(gen);
        XYZ0[3*i+1] = dist_initial_y(gen);
        XYZ0[3*i+2] = dist_initial_z(gen);
    }    
    return true;
}

bool monte_carlo::initialize_magnetization(std::string filename)
{
    BOOST_LOG_TRIVIAL(info) << "Initializing magnetization...";
    if (filename.empty() == false)
        if(h5_helper::read(filename, "M", false, M0) == false)
            return false; 

    BOOST_LOG_TRIVIAL(info) << "Generating M0(0, 0, 1)..." << std::endl;
    uint32_t index = 0;
    std::generate(M0.begin(), M0.end(), [&index](){return (index++ % 3 == 2) ? 1.f : 0.f;});
    return true;
}

void monte_carlo::save(std::string filename)
{
#ifdef __CUDACC__
    if(gpu_disabled == false){
        thrust::copy(d_M1.begin(), d_M1.end(), M1.begin());
        thrust::copy(d_XYZ1.begin(), d_XYZ1.end(), XYZ1.begin());
        thrust::copy(d_T.begin(), d_T.end(), T.begin());
    }
#endif

    if (std::filesystem::exists(filename)) 
        std::filesystem::remove(filename);

    std::vector<size_t> dims = {param.n_scales, param.n_spins, param_hvec.TE_us.size(), 3};
    h5_helper::write(filename, "M", dims, M1);

    dims[2] = param.enRecordTrajectory ? param.n_timepoints * (param.n_dummy_scan + 1) : 1;
    h5_helper::write(filename, "XYZ", dims, XYZ1);

    dims[3] = 1; dims[2] = param_hvec.TE_us.size();
    h5_helper::write(filename, "T", dims, T);

    dims[0] = config.get_scales().size(); dims[1] = 1; dims[2] = 1; dims[3] = 1;
    h5_helper::write(filename, "scales", dims, config.get_scales());

    std::vector<float> TE_us;
    for(int i=0; i<param_hvec.TE_us.size(); i++) TE_us.push_back(param_hvec.TE_us[i]*param.timestep_us*1e-6); 
    dims[0] = TE_us.size(); dims[1] = 1; dims[2] = 1; dims[3] = 1;
    h5_helper::write(filename, "TE", dims, TE_us);
}

bool monte_carlo::run(std::string config_filename) // simulation_parameters param, std::map<std::string, std::vector<std::string> > filenames, std::vector<double> scale
{   
    auto start_run = std::chrono::high_resolution_clock::now();
    // ========== read config file ==========
    if(config.prepare(config_filename, &param, &param_hvec) == false)
        return false; 
    if (param.prepare(param_hvec) == false)
        return false;
    allocate_memory();
    
    size_t trj  = param.enRecordTrajectory ? param.n_timepoints * (param.n_dummy_scan + 1) : 1;
    size_t ind_fieldmap = 0;
<<<<<<< HEAD
    float linear_phase_cycling_orig = param.linear_phase_cycling;
    float quadratic_phase_cycling_orig = param.quadratic_phase_cycling;
=======
    float phase_cycling_orig = param.phase_cycling;
>>>>>>> c9dd6f5e
    std::vector<float> gradientX_mTm_orig = param_hvec.gradientX_mTm;
    std::vector<float> gradientY_mTm_orig = param_hvec.gradientY_mTm;
    std::vector<float> gradientZ_mTm_orig = param_hvec.gradientZ_mTm;

    param_uvec.copy_from_host(param_hvec);
#ifdef __CUDACC__
    if (gpu_disabled == false) { 
        param_dvec.copy_from_host(param_hvec);
        param_uvec.copy_from_device(param_dvec);
    }
#endif
    // loop over phantoms and simulate
    for (auto &file_phantom : config.get_filename("PHANTOM")){
        BOOST_LOG_TRIVIAL(info) << "Simulating phantom: " << file_phantom;
        if(read_phantom(file_phantom) == false)
            return false;        
        if(initialize_position(config.get_filename("XYZ0")[ind_fieldmap], param.seed) == false)
            return false;
        if(initialize_magnetization(config.get_filename("M0")[ind_fieldmap]) == false)
            return false;

        XYZ0_scaled      = XYZ0;
        param.matrix_length  = mask.size(); // update the matrix length based on the mask size from the recent read
        param.fieldmap_exist = fieldmap.size() > 0;
       
        // convert fieldmap from T to degree per timestep
        float Tesla2deg_pertimestep = param.B0 * param.timestep_us * 1e-6 * GAMMA * RAD2DEG;
        BOOST_LOG_TRIVIAL(info) << "Conversion factor from T to degree per timestep: " << Tesla2deg_pertimestep;
        if(param.fieldmap_exist) 
            std::transform(std::execution::par_unseq, fieldmap.begin(), fieldmap.end(), fieldmap.begin(), [Tesla2deg_pertimestep](auto x) { return x*Tesla2deg_pertimestep;});

        // ========== move to GPU memory ========== 
#ifdef __CUDACC__
        if (gpu_disabled == false) { 
            BOOST_LOG_TRIVIAL(info) << "Moving data to GPU memory.";
            cleanup_device();
            // calculate required memory and avaialbe memory 
            if (check_memory_size(get_total_memory()) == false)
                return false; 
            d_fieldmap = fieldmap;
            d_XYZ0 = XYZ0;
            d_XYZ1 = XYZ1;
            d_mask = mask;
            d_M0 = M0;
            d_M1 = M1;
            d_T = T;
        }
#endif

        for (int i = 0; i < 3; i++) // FoV scaling
            param.fov[i] = fov[i]; 
        // ========== run ==========   
        uint32_t ind_scale = 0;
        std::vector<uint32_t> v(param.n_spins);
        std::generate(std::execution::seq, v.begin(), v.end(), [n = 0] () mutable { return n++; }); 
        
        auto start_sim = std::chrono::high_resolution_clock::now();
        auto bar = barkeep::ProgressBar(&ind_scale, {.total = param.n_scales, .message = "Simulating", .style = barkeep::ProgressBarStyle::Rich,});
        for (const auto scale : config.get_scales())
        {   
            BOOST_LOG_TRIVIAL(info) << "Simulating scale " << scale; 
            // FoV scaling
            if(config.get_scale_type() == e_scale_type::s_fov){           
                std::transform(std::execution::par_unseq, XYZ0.begin(), XYZ0.end(), XYZ0_scaled.begin(), [scale](auto& c){return c*scale;}); 
                for (int i = 0; i < 3; i++) // FoV scaling
                    param.fov[i] = scale * fov[i]; 
#ifdef __CUDACC__
                if (gpu_disabled == false)
                    d_XYZ0 = XYZ0_scaled;
#endif
             } 
             // Gradient scaling
             else if (config.get_scale_type() == e_scale_type::s_gradient){                                
                std::transform(std::execution::par_unseq, gradientX_mTm_orig.begin(), gradientX_mTm_orig.end(), param_hvec.gradientX_mTm.begin(), [scale](auto& c){return c*scale;}); 
                std::transform(std::execution::par_unseq, gradientY_mTm_orig.begin(), gradientY_mTm_orig.end(), param_hvec.gradientY_mTm.begin(), [scale](auto& c){return c*scale;}); 
                std::transform(std::execution::par_unseq, gradientZ_mTm_orig.begin(), gradientZ_mTm_orig.end(), param_hvec.gradientZ_mTm.begin(), [scale](auto& c){return c*scale;}); 
#ifdef __CUDACC__
                if (gpu_disabled == false){
                    param_dvec.gradientX_mTm = param_hvec.gradientX_mTm;
                    param_dvec.gradientY_mTm = param_hvec.gradientY_mTm;
                    param_dvec.gradientZ_mTm = param_hvec.gradientZ_mTm;
                    param_uvec.gradientX_mTm.ptr = thrust::raw_pointer_cast(param_dvec.gradientX_mTm.data());
                    param_uvec.gradientY_mTm.ptr = thrust::raw_pointer_cast(param_dvec.gradientY_mTm.data());
                    param_uvec.gradientZ_mTm.ptr = thrust::raw_pointer_cast(param_dvec.gradientZ_mTm.data());
                }
#endif
             }
             else if (config.get_scale_type() == e_scale_type::s_phase_cycling){
<<<<<<< HEAD
                param.linear_phase_cycling    = linear_phase_cycling_orig * scale;
                param.quadratic_phase_cycling = quadratic_phase_cycling_orig;
=======
                param.phase_cycling = phase_cycling_orig * scale;
>>>>>>> c9dd6f5e
             }

            // here we need to check voxel size and step size to make sure that the simulation is stable: doi:10.1016/j.neuroimage.2018.06.046 & https://submissions.mirasmart.com/ISMRM2024/Itinerary/PresentationDetail.aspx?evdid=4684
            
            // ========== simulation kernel  ==========
#ifdef __CUDACC__
            if(gpu_disabled){
#endif           
                std::for_each(std::execution::par_unseq, v.begin(), v.end(), [&](int spin) {sim(param, param_uvec, 
                                                                                            fieldmap.data(), 
                                                                                            mask.data(), 
                                                                                            M0.data(), 
                                                                                            XYZ0_scaled.data(), 
                                                                                            M1.data() + 3*param_hvec.TE_us.size()*param.n_spins*ind_scale, 
                                                                                            XYZ1.data() + 3*param.n_spins*trj*ind_scale, 
                                                                                            T.data() + param_hvec.TE_us.size()*param.n_spins*ind_scale,
                                                                                            spin);});
#ifdef __CUDACC__  
            }else{         
                size_t numGrid = (param.n_spins + BLOCKS - 1) / BLOCKS;
                cu_sim<<<numGrid, BLOCKS, 0>>>(param, param_uvec, 
                                                thrust::raw_pointer_cast(d_fieldmap.data()), 
                                                thrust::raw_pointer_cast(d_mask.data()),
                                                thrust::raw_pointer_cast(d_M0.data()),
                                                thrust::raw_pointer_cast(d_XYZ0.data()),
                                                thrust::raw_pointer_cast(d_M1.data() + 3*param_dvec.TE_us.size()*param.n_spins*ind_scale),
                                                thrust::raw_pointer_cast(d_XYZ1.data() + 3*param.n_spins*trj*ind_scale),
                                                thrust::raw_pointer_cast(d_T.data() + param_dvec.TE_us.size()*param.n_spins*ind_scale));
                gpuCheckKernelExecutionError(__FILE__, __LINE__);
            }
#endif     
            ind_scale++;       
        }        
        bar->done();

        auto elapsed_sim = std::chrono::duration_cast<std::chrono::milliseconds>(std::chrono::high_resolution_clock::now() - start_sim).count() / 1000.0;
        int precision = elapsed_sim>10 ? 0 : (elapsed_sim > 1 ? 1 : 3);
        BOOST_LOG_TRIVIAL(info) << "Simulation took " << std::fixed << std::setprecision(precision) <<  elapsed_sim << " seconds.";

        // ========== save results ========== 
        BOOST_LOG_TRIVIAL(info) << "Saving the results to disk." ;
        save(config.get_output_filename(ind_fieldmap));
        BOOST_LOG_TRIVIAL(info) << "\r" + std::string(100, '-') + "\n";
        ind_fieldmap++;
    }

    auto elapsed_run = std::chrono::duration_cast<std::chrono::milliseconds>(std::chrono::high_resolution_clock::now() - start_run).count() / 1000.0;
    int precision = elapsed_run>10 ? 0 : (elapsed_run > 1 ? 1 : 3);
    BOOST_LOG_TRIVIAL(info) << "Entire run took " << std::fixed << std::setprecision(precision) <<  elapsed_run << " seconds." << "\n" + std::string(100, '=') + "\n";
    return true;
} 

} // namespace sim<|MERGE_RESOLUTION|>--- conflicted
+++ resolved
@@ -208,12 +208,10 @@
     
     size_t trj  = param.enRecordTrajectory ? param.n_timepoints * (param.n_dummy_scan + 1) : 1;
     size_t ind_fieldmap = 0;
-<<<<<<< HEAD
+
     float linear_phase_cycling_orig = param.linear_phase_cycling;
     float quadratic_phase_cycling_orig = param.quadratic_phase_cycling;
-=======
-    float phase_cycling_orig = param.phase_cycling;
->>>>>>> c9dd6f5e
+
     std::vector<float> gradientX_mTm_orig = param_hvec.gradientX_mTm;
     std::vector<float> gradientY_mTm_orig = param_hvec.gradientY_mTm;
     std::vector<float> gradientZ_mTm_orig = param_hvec.gradientZ_mTm;
@@ -302,12 +300,8 @@
 #endif
              }
              else if (config.get_scale_type() == e_scale_type::s_phase_cycling){
-<<<<<<< HEAD
                 param.linear_phase_cycling    = linear_phase_cycling_orig * scale;
                 param.quadratic_phase_cycling = quadratic_phase_cycling_orig;
-=======
-                param.phase_cycling = phase_cycling_orig * scale;
->>>>>>> c9dd6f5e
              }
 
             // here we need to check voxel size and step size to make sure that the simulation is stable: doi:10.1016/j.neuroimage.2018.06.046 & https://submissions.mirasmart.com/ISMRM2024/Itinerary/PresentationDetail.aspx?evdid=4684
