--- conflicted
+++ resolved
@@ -42,7 +42,6 @@
     // repetition time in microsecond (integer)
     ini_parent["SCAN_PARAMETERS"]["TR"] = std::to_string(TE_us + timestep_us);
     // echo time in microsecond (integer)
-<<<<<<< HEAD
     ini_parent["SCAN_PARAMETERS"]["TE"] = std::to_string(TE_us);
     // RF Flip angle in degree (float)
     ini_parent["SCAN_PARAMETERS"]["RF_FA"] = "90.0";
@@ -61,24 +60,7 @@
     ini_parent["SCAN_PARAMETERS"]["GRADIENT_Z"] = "";
     // Time to apply gradient in micro-second (integer).
     ini_parent["SCAN_PARAMETERS"]["GRADIENT_T"] = "";
-=======
-    ini_parent["SCAN_PARAMETERS"]["TE[0]"] = std::to_string(TE_us);
-    // RF Flip angle in degree (float)
-    ini_parent["SCAN_PARAMETERS"]["RF_FA[0]"] = "90.0";
-    // RF Phase in degree (float). Note PHASE_CYCLING will be added to the phase of the first RF
-    ini_parent["SCAN_PARAMETERS"]["RF_PH[0]"] = "0.0";
-    // Time to apply RF in microsecond (integer). The first RF start time is always 0.0
-    ini_parent["SCAN_PARAMETERS"]["RF_T[0]"] = "0";
-
-    // Dephasing in degree (float). The initial spin in the population will experience a dephasing of 0.0 degrees. Dephasing will then progressively increase in a linear manner up to the final spin, which will undergo dephasing as specified by the given parameter
-    ini_parent["SCAN_PARAMETERS"]["DEPHASING[0]"] = "";
-    // Time to apply dephasing in microsecond (integer).
-    ini_parent["SCAN_PARAMETERS"]["DEPHASING_T[0]"] = "";
-    // Gradient in mT/m for each axis (float). Each sample is active for one TIME_STEP
-    ini_parent["SCAN_PARAMETERS"]["GRADIENT_XYZ[0]"] = "";
-    // Time to apply gradient in micro-second (integer).
-    ini_parent["SCAN_PARAMETERS"]["GRADIENT_T[0]"] = "";
->>>>>>> 4234315e
+
     // time intervals per random-walk in micro-second (integer)
     ini_parent["SCAN_PARAMETERS"]["TIME_STEP"] = std::to_string(timestep_us);
     // number of dummy scans to reach steady state. The first RF pulse (RF_FA[0]) is used for excitation in dummy scans. If negative, it will be set to 5T1/TR.
@@ -119,17 +101,11 @@
         add_param("FILES", "PHANTOM[" + std::to_string(i) + "]", phantoms[i]);
 
     add_param("SCAN_PARAMETERS", "TR", std::to_string(TE_us + timestep_us));
-<<<<<<< HEAD
     add_param("SCAN_PARAMETERS", "TE", std::to_string(TE_us));
     add_param("SCAN_PARAMETERS", "RF_FA", "90.0");
     add_param("SCAN_PARAMETERS", "RF_PH", "0");
     add_param("SCAN_PARAMETERS", "RF_T", "0");
-=======
-    add_param("SCAN_PARAMETERS", "TE[0]", std::to_string(TE_us));
-    add_param("SCAN_PARAMETERS", "RF_FA[0]", "90.0");
-    add_param("SCAN_PARAMETERS", "RF_PH[0]", "0");
-    add_param("SCAN_PARAMETERS", "RF_T[0]", "0");
->>>>>>> 4234315e
+
     add_param("SCAN_PARAMETERS", "TIME_STEP", std::to_string(timestep_us));
 
     if(output.empty() == false)
@@ -152,7 +128,6 @@
         add_param("FILES", "PHANTOM[" + std::to_string(i) + "]", phantoms[i]);
 
     add_param("SCAN_PARAMETERS", "TR", std::to_string(TE_us + timestep_us));
-<<<<<<< HEAD
     add_param("SCAN_PARAMETERS", "TE", std::to_string(TE_us));
     add_param("SCAN_PARAMETERS", "RF_FA", "90.0 180.0");
     add_param("SCAN_PARAMETERS", "RF_PH", "0 90");
@@ -163,21 +138,7 @@
         if(write_ini(output) == false)
             return false;
 
-=======
-    add_param("SCAN_PARAMETERS", "TE[0]", std::to_string(TE_us));
-    add_param("SCAN_PARAMETERS", "RF_FA[0]", "90.0");
-    add_param("SCAN_PARAMETERS", "RF_FA[1]", "180.0");
-    add_param("SCAN_PARAMETERS", "RF_PH[0]", "0");
-    add_param("SCAN_PARAMETERS", "RF_PH[1]", "90");
-    add_param("SCAN_PARAMETERS", "RF_T[0]", "0");
-    add_param("SCAN_PARAMETERS", "RF_T[1]", std::to_string(TE_us/2));
-    add_param("SCAN_PARAMETERS", "TIME_STEP", std::to_string(timestep_us));
-
-    if(output.empty() == false)
-        if(write_ini(output) == false)
-            return false;
-
->>>>>>> 4234315e
+
     return true;
 }
 
@@ -194,17 +155,11 @@
         add_param("FILES", "PHANTOM[" + std::to_string(i) + "]", phantoms[i]);
 
     add_param("SCAN_PARAMETERS", "TR", std::to_string(TE_us*2));
-<<<<<<< HEAD
     add_param("SCAN_PARAMETERS", "TE", std::to_string(TE_us));
     add_param("SCAN_PARAMETERS", "RF_FA", "16.0");
     add_param("SCAN_PARAMETERS", "RF_PH", "0");
     add_param("SCAN_PARAMETERS", "RF_T", "0");
-=======
-    add_param("SCAN_PARAMETERS", "TE[0]", std::to_string(TE_us));
-    add_param("SCAN_PARAMETERS", "RF_FA[0]", "16.0");
-    add_param("SCAN_PARAMETERS", "RF_PH[0]", "0");
-    add_param("SCAN_PARAMETERS", "RF_T[0]", "0");
->>>>>>> 4234315e
+
     add_param("SCAN_PARAMETERS", "TIME_STEP", std::to_string(timestep_us));
     add_param("SCAN_PARAMETERS", "DUMMY_SCAN", "-1");
     add_param("SCAN_PARAMETERS", "PHASE_CYCLING", "180");
